--- conflicted
+++ resolved
@@ -12,11 +12,8 @@
     current_duration: f64,
     curve: AnimationCurve,
     layout: bool,
-<<<<<<< HEAD
-=======
-
->>>>>>> ea522a76
-    current: T,
+
+    current: T
 }
 
 impl<T: Interpolate + Data> Animated<T> {
